--- conflicted
+++ resolved
@@ -339,13 +339,9 @@
 density = fast
 
 _density :: Time -> Pattern a -> Pattern a
-<<<<<<< HEAD
-_density r p = withResultTime (/ r) $ withQueryTime (* r) p
-=======
 _density r p | r == 0 = silence
              | r < 0 = rev $ _density (0-r) p
              | otherwise = withResultTime (/ r) $ withQueryTime (* r) p
->>>>>>> cbbf85e9
 
 -- | @fastGap@ (also known as @densityGap@ is similar to @fast@ but maintains its cyclic
 -- alignment. For example, @fastGap 2 p@ would squash the events in
@@ -1625,9 +1621,6 @@
         markOut _ [] = []
         markOut offset (x:xs) = (offset,offset+x):(markOut (offset+x) xs)
         spaceArcs xs = map (\(a,b) -> (a/s,b/s)) $ markOut 0 xs
-<<<<<<< HEAD
-        s = sum xs
-=======
         s = sum xs
 
 -- | @flatpat@ takes a Pattern of lists and pulls the list elements as
@@ -1667,5 +1660,4 @@
     removeTolerance (s,e) es = concatMap (expand) $ mapSnds' f es
       where f (a) = concatMap (remove' (e,e+tolerance)) $ remove' (s-tolerance,s) a
             expand (a,xs,c) = map (\x -> (a,x,c)) xs
-    tolerance = 0.01
->>>>>>> cbbf85e9
+    tolerance = 0.01