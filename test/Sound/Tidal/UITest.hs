--- conflicted
+++ resolved
@@ -178,7 +178,6 @@
         compareP (Arc 0 1)
           (euclidFull 3 8 "bd" silence)
           ("bd(3,8)" :: Pattern String)
-<<<<<<< HEAD
           
     describe "soak" $ do
       it "applies a transform and then appends the result -- addition" $ do
@@ -193,8 +192,6 @@
         compareP (Arc 0 3)
           (soak 3 (+ "1 2 3") "1 1")
           (cat ["1 1"::Pattern Int,"2 [3 3] 4"::Pattern Int,"3 [5 5] 7"::Pattern Int])
-        
-=======
 
     describe "euclid" $ do
       it "matches examples in Toussaint's paper" $ do
@@ -229,4 +226,3 @@
             (euclid 11 24 "x", "x ~ ~ x ~ x ~ x ~ x ~ x ~ ~ x ~ x ~ x ~ x ~ x ~"),
             (euclid 13 24 "x", "x ~ x x ~ x ~ x ~ x ~ x ~ x x ~ x ~ x ~ x ~ x ~")
           ] :: [(Pattern String, String)])
->>>>>>> a0f1c8e1
