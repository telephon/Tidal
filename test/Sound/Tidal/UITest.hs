{-# LANGUAGE OverloadedStrings #-}

module Sound.Tidal.UITest where

import TestUtils
import Test.Microspec

import Prelude hiding ((<*), (*>))

import Sound.Tidal.Pattern
import Sound.Tidal.Control
import Sound.Tidal.Core
import Sound.Tidal.Params
import Sound.Tidal.Pattern
import Sound.Tidal.UI

run :: Microspec ()
run =
  describe "Sound.Tidal.UI" $ do
    describe "_chop" $ do
      it "can chop in two bits" $ do
        compareP (0,1)
          (_chop 2 $ s (pure "a"))
          (begin (fastcat [pure 0, pure 0.5]) # end (fastcat [pure 0.5, pure 1]) # (s (pure "a")))
      it "can be slowed" $ do
        compareP (0,1)
          (slow 2 $ _chop 2 $ s (pure "a"))
          (begin (pure 0) # end (pure 0.5) # (s (pure "a")))
      it "can chop a chop" $
        property $ compareTol (0,1) (_chop 6 $ s $ pure "a") (_chop 2 $ _chop 3 $ s $ pure "a")

    describe "discretise" $ do
      it "can turn a single event into multiple events" $ do
        compareP (0,3)
          (discretise 4 "x")
          ("x*4" :: Pattern String)
      it "can turn a continuous into multiple discrete events" $ do
        compareP (0,3)
          (discretise 4 saw)
          ("0 0.25 0.5 0.75" :: Pattern Double)
      it "can hold a value over multiple cycles" $ do
        comparePD (0,8)
          (discretise 0.5 saw)
          (slow 2 "0" :: Pattern Double)
      it "holding values over multiple cycles works in combination" $ do
        comparePD (0,8)
          ("0*4" |+ (_discretise (1/8) $ saw))
          ("0*4" :: Pattern Double)

    describe "sometimesBy" $ do
      it "does nothing when set at 0% probability" $ do
        let
          overTimeSpan = (0, 1)
          testMe = sometimesBy 0 (rev) (ps "bd*2 hh sn")
          expectedResult = ps "bd*2 hh sn"
          in
            compareP overTimeSpan testMe expectedResult

      it "applies the 'rev' function when set at 100% probability" $ do
        let
          overTimeSpan = (0, 1)
          testMe = sometimesBy 1 (rev) (ps "bd*2 hh cp")
          expectedResult = ps "cp hh bd*2"
          in
            compareP overTimeSpan testMe expectedResult

<<<<<<< HEAD
    describe "rand" $ do
      it "generates a (pseudo-)random number between zero & one" $ do
        it "at the start of a cycle" $
          (queryArc rand (0, 0)) `shouldBe` [(((0, 0), (0, 0)), 0.5000844 :: Float)]
        it "at 1/4 of a cycle" $
          (queryArc rand (0.25, 0.25)) `shouldBe`
            [(((0.25, 0.25), (0.25, 0.25)), 0.8587171 :: Float)]
        it "at 3/4 of a cycle" $
          (queryArc rand (0.75, 0.75)) `shouldBe`
            [(((0.75, 0.75), (0.75, 0.75)), 0.7277789 :: Float)]
=======
    describe "scale" $ do
      describe "scales a pattern to the supplied range" $ do
        describe "from 3 to 4" $ do
          it "at the start of a cycle" $
            (queryArc (Sound.Tidal.UI.scale 3 4 saw) (0, 0)) `shouldBe`
              [(((0, 0), (0, 0)), 3 :: Float)]
          it "at 1/4 of a cycle" $
            (queryArc (Sound.Tidal.UI.scale 3 4 saw) (0.25, 0.25)) `shouldBe`
              [(((0.25, 0.25), (0.25, 0.25)), 3.25 :: Float)]
          it "at 3/4 of a cycle" $
            (queryArc (Sound.Tidal.UI.scale 3 4 saw) (0.75, 0.75)) `shouldBe`
              [(((0.75, 0.75), (0.75, 0.75)), 3.75 :: Float)]

        describe "from -1 to 1" $ do
          it "at 1/2 of a cycle" $
            (queryArc (Sound.Tidal.UI.scale (-1) 1 saw) (0.5, 0.5)) `shouldBe`
              [(((0.5, 0.5), (0.5, 0.5)), 0 :: Float)]

        describe "from 4 to 2" $ do
          it "at the start of a cycle" $
            (queryArc (Sound.Tidal.UI.scale 4 2 saw) (0, 0)) `shouldBe`
              [(((0, 0), (0, 0)), 4 :: Float)]
          it "at 1/4 of a cycle" $
            (queryArc (Sound.Tidal.UI.scale 4 2 saw) (0.25, 0.25)) `shouldBe`
              [(((0.25, 0.25), (0.25, 0.25)), 3.5 :: Float)]
          it "at 3/4 of a cycle" $
            (queryArc (Sound.Tidal.UI.scale 4 2 saw) (0.75, 0.75)) `shouldBe`
              [(((0.75, 0.75), (0.75, 0.75)), 2.5 :: Float)]

        describe "from 10 to 10" $ do
          it "at 1/2 of a cycle" $
            (queryArc (Sound.Tidal.UI.scale 10 10 saw) (0.5, 0.5)) `shouldBe`
              [(((0.5, 0.5), (0.5, 0.5)), 10 :: Float)]
>>>>>>> 8684586e
<|MERGE_RESOLUTION|>--- conflicted
+++ resolved
@@ -64,7 +64,6 @@
           in
             compareP overTimeSpan testMe expectedResult
 
-<<<<<<< HEAD
     describe "rand" $ do
       it "generates a (pseudo-)random number between zero & one" $ do
         it "at the start of a cycle" $
@@ -75,7 +74,7 @@
         it "at 3/4 of a cycle" $
           (queryArc rand (0.75, 0.75)) `shouldBe`
             [(((0.75, 0.75), (0.75, 0.75)), 0.7277789 :: Float)]
-=======
+
     describe "scale" $ do
       describe "scales a pattern to the supplied range" $ do
         describe "from 3 to 4" $ do
@@ -108,5 +107,4 @@
         describe "from 10 to 10" $ do
           it "at 1/2 of a cycle" $
             (queryArc (Sound.Tidal.UI.scale 10 10 saw) (0.5, 0.5)) `shouldBe`
-              [(((0.5, 0.5), (0.5, 0.5)), 10 :: Float)]
->>>>>>> 8684586e
+              [(((0.5, 0.5), (0.5, 0.5)), 10 :: Float)]